--- conflicted
+++ resolved
@@ -1,4 +1,5 @@
 from ipaddress import IPv4Network, IPv6Network, ip_network
+from collections import defaultdict
 from collections.abc import Sequence
 from dataclasses import dataclass
 from enum import Enum
@@ -98,40 +99,6 @@
 
 
 class PrefixListNameGenerator:
-<<<<<<< HEAD
-    def __init__(self):
-        self._prefix_lists = defaultdict(set)
-
-    def add_prefix(self, name: str, greater_equal: Optional[int], less_equal: Optional[int]) -> None:
-        self._prefix_lists[name].add((greater_equal, less_equal))
-
-    def is_used(self, name: str):
-        return name in self._prefix_lists
-
-    def get_prefix_name(self, name: str, greater_equal: Optional[int], less_equal: Optional[int]) -> str:
-        if len(self._prefix_lists[name]) == 1:
-            return name
-        if greater_equal is less_equal is None:
-            return name
-        if greater_equal is None:
-            ge_str = "unset"
-        else:
-            ge_str = str(greater_equal)
-        if less_equal is None:
-            le_str = "unset"
-        else:
-            le_str = str(less_equal)
-        return f"{name}_{ge_str}_{le_str}"
-
-def group_community_members(
-    all_communities: dict[str, CommunityList], communities: list[str],
-) -> dict[CommunityType, list[str]]:
-    members: dict[CommunityType, list[str]] = defaultdict(list)
-    for community_name in communities:
-        community = all_communities[community_name]
-        members[community.type].extend(community.members)
-    return members
-=======
     def __init__(self, prefix_lists: Sequence[IpPrefixList], policies: Sequence[RoutingPolicy]):
         self._prefix_lists = {x.name: x for x in prefix_lists}
         self._policies = {x.name: x for x in policies}  # this is here for a later use ~azryve@
@@ -158,4 +125,12 @@
                 for x in orig_prefix.members
             ],
         )
->>>>>>> 6212c5c0
+
+def group_community_members(
+    all_communities: dict[str, CommunityList], communities: list[str],
+) -> dict[CommunityType, list[str]]:
+    members: dict[CommunityType, list[str]] = defaultdict(list)
+    for community_name in communities:
+        community = all_communities[community_name]
+        members[community.type].extend(community.members)
+    return members