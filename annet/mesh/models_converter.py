from dataclasses import dataclass
from ipaddress import ip_interface
from typing import Optional, Union

from adaptix import Retort, loader, Chain, name_mapping

<<<<<<< HEAD
from .peer_models import DirectPeerDTO, IndirectPeerDTO, VirtualPeerDTO, VirtualLocalDTO
from ..bgp_models import GlobalOptions, VrfOptions, FamilyOptions, Peer, PeerGroup, ASN, PeerOptions


PeerDTO = Union[DirectPeerDTO, IndirectPeerDTO, VirtualPeerDTO]
LocalDTO = Union[DirectPeerDTO, IndirectPeerDTO, VirtualLocalDTO]
=======
from .peer_models import PeerDTO
from ..bgp_models import Aggregate, GlobalOptions, VrfOptions, FamilyOptions, Peer, PeerGroup, ASN, PeerOptions
from ..storage import Device
>>>>>>> 3e45d656


@dataclass
class InterfaceChanges:
    addr: str
    lag: Optional[int] = None
    lag_links_min: Optional[int] = None
    svi: Optional[int] = None
    subif: Optional[int] = None
    vrf: Optional[str] = None

    def __post_init__(self):
        if self.lag is not None and self.svi is not None:
            raise ValueError("Cannot use LAG and SVI together")
        if self.svi is not None and self.subif is not None:
            raise ValueError("Cannot use Subif and SVI together")


class ObjMapping:
    def __init__(self, obj):
        self.obj = obj

    def __contains__(self, item):
        return hasattr(self.obj, item)

    def __getitem__(self, name):
        return getattr(self.obj, name)

    def get(self, name, default=None):
        return getattr(self.obj, name, default)


retort = Retort(
    recipe=[
        loader(InterfaceChanges, ObjMapping, Chain.FIRST),
        loader(ASN, ASN),
        loader(GlobalOptions, ObjMapping, Chain.FIRST),
        loader(VrfOptions, ObjMapping, Chain.FIRST),
        loader(FamilyOptions, ObjMapping, Chain.FIRST),
        loader(Aggregate, ObjMapping, Chain.FIRST),
        loader(PeerOptions, ObjMapping, Chain.FIRST),
        name_mapping(PeerOptions, map={
            "local_as": "asnum",
        }),
        loader(list[PeerGroup], lambda x: list(x.values()), Chain.FIRST),
        loader(PeerGroup, ObjMapping, Chain.FIRST),
        name_mapping(PeerGroup, map={
            "local_as": "asnum",
        }),
    ]
)

to_bgp_global_options = retort.get_loader(GlobalOptions)
to_interface_changes = retort.get_loader(InterfaceChanges)


def to_bgp_peer(local: LocalDTO, connected: PeerDTO, connected_hostname: str, interface: Optional[str]) -> Peer:
    options = retort.load(local, PeerOptions)
    result = Peer(
        addr=str(ip_interface(connected.addr).ip),
        interface=interface,
        remote_as=ASN(connected.asnum),
        hostname=connected_hostname,
        options=options,
    )
    # connected
    result.vrf_name = getattr(connected, "vrf", result.vrf_name)
    result.group_name = getattr(connected, "group_name", result.group_name)
    result.description = getattr(connected, "description", result.description)
    result.families = getattr(connected, "families", result.families)
    # local
    result.import_policy = getattr(connected, "import_policy", result.import_policy)
    result.export_policy = getattr(connected, "export_policy", result.export_policy)
    result.update_source = getattr(connected, "update_source", result.update_source)
    return result<|MERGE_RESOLUTION|>--- conflicted
+++ resolved
@@ -4,18 +4,13 @@
 
 from adaptix import Retort, loader, Chain, name_mapping
 
-<<<<<<< HEAD
 from .peer_models import DirectPeerDTO, IndirectPeerDTO, VirtualPeerDTO, VirtualLocalDTO
-from ..bgp_models import GlobalOptions, VrfOptions, FamilyOptions, Peer, PeerGroup, ASN, PeerOptions
+from ..bgp_models import Aggregate, GlobalOptions, VrfOptions, FamilyOptions, Peer, PeerGroup, ASN, PeerOptions
+from ..storage import Device
 
 
 PeerDTO = Union[DirectPeerDTO, IndirectPeerDTO, VirtualPeerDTO]
 LocalDTO = Union[DirectPeerDTO, IndirectPeerDTO, VirtualLocalDTO]
-=======
-from .peer_models import PeerDTO
-from ..bgp_models import Aggregate, GlobalOptions, VrfOptions, FamilyOptions, Peer, PeerGroup, ASN, PeerOptions
-from ..storage import Device
->>>>>>> 3e45d656
 
 
 @dataclass
